use crate::{
<<<<<<< HEAD
    eth::{
        backend::db::{Db, StateDb, SerializableState},
        error::BlockchainError,
    },
    mem::snapshot::Snapshots,
    revm::{db::DatabaseRef, Account, AccountInfo, Database, DatabaseCommit},
=======
    eth::backend::db::{Db, StateDb},
    revm::AccountInfo,
>>>>>>> 8d599c6c
    Address, U256,
};
pub use foundry_evm::executor::fork::database::ForkedDatabase;

/// Implement the helper for the fork database
impl Db for ForkedDatabase {
    fn insert_account(&mut self, address: Address, account: AccountInfo) {
        self.database_mut().insert_account(address, account)
    }

    fn set_storage_at(&mut self, address: Address, slot: U256, val: U256) {
        self.database_mut().set_storage_at(address, slot, val)
    }

    fn dump_state(&self) -> SerializableState {
        SerializableState::new()
    }

    fn load_state(&mut self, buf: SerializableState) -> bool {
        false
    }

    fn snapshot(&mut self) -> U256 {
        self.insert_snapshot()
    }

    fn revert(&mut self, id: U256) -> bool {
        self.revert_snapshot(id)
    }

    fn current_state(&self) -> StateDb {
        StateDb::new(self.create_snapshot())
    }
}<|MERGE_RESOLUTION|>--- conflicted
+++ resolved
@@ -1,15 +1,6 @@
 use crate::{
-<<<<<<< HEAD
-    eth::{
-        backend::db::{Db, StateDb, SerializableState},
-        error::BlockchainError,
-    },
-    mem::snapshot::Snapshots,
-    revm::{db::DatabaseRef, Account, AccountInfo, Database, DatabaseCommit},
-=======
-    eth::backend::db::{Db, StateDb},
+    eth::backend::db::{Db, StateDb, SerializableState},
     revm::AccountInfo,
->>>>>>> 8d599c6c
     Address, U256,
 };
 pub use foundry_evm::executor::fork::database::ForkedDatabase;
