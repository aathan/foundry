//! The in memory DB

use crate::{
<<<<<<< HEAD
    eth::backend::db::{Db, StateDb, AccountRecord, SerializableState},
    mem::{snapshot::Snapshots, state::state_merkle_trie_root},
    revm::{db::DatabaseRef, Account, AccountInfo, Database, DatabaseCommit},
=======
    eth::backend::db::{Db, StateDb},
    mem::state::state_merkle_trie_root,
    revm::AccountInfo,
>>>>>>> 8d599c6c
    Address, U256,
};
use ethers::prelude::H256;
use tracing::{trace, warn};
<<<<<<< HEAD
use forge::revm::KECCAK_EMPTY;

/// In memory ` for anvil
///
/// This acts like a wrapper type for [InMemoryDB] but is capable of applying snapshots
#[derive(Debug)]
pub struct MemDb {
    inner: InMemoryDB,
    snapshots: Snapshots<InMemoryDB>,
}

impl Default for MemDb {
    fn default() -> Self {
        Self { inner: InMemoryDB::default(), snapshots: Default::default() }
    }
}

impl DatabaseRef for MemDb {
    fn basic(&self, address: H160) -> AccountInfo {
        DatabaseRef::basic(&self.inner, address)
    }

    fn code_by_hash(&self, code_hash: H256) -> Bytes {
        DatabaseRef::code_by_hash(&self.inner, code_hash)
    }

    fn storage(&self, address: H160, index: U256) -> U256 {
        DatabaseRef::storage(&self.inner, address, index)
    }

    fn block_hash(&self, number: U256) -> H256 {
        DatabaseRef::block_hash(&self.inner, number)
    }
}

impl Database for MemDb {
    fn basic(&mut self, address: H160) -> AccountInfo {
        Database::basic(&mut self.inner, address)
    }

    fn code_by_hash(&mut self, code_hash: H256) -> Bytes {
        Database::code_by_hash(&mut self.inner, code_hash)
    }

    fn storage(&mut self, address: H160, index: U256) -> U256 {
        Database::storage(&mut self.inner, address, index)
    }

    fn block_hash(&mut self, number: U256) -> H256 {
        Database::block_hash(&mut self.inner, number)
    }
}

impl DatabaseCommit for MemDb {
    fn commit(&mut self, changes: Map<H160, Account>) {
        DatabaseCommit::commit(&mut self.inner, changes)
    }
}
=======
// reexport for convenience
pub use foundry_evm::executor::backend::MemDb;
>>>>>>> 8d599c6c

impl Db for MemDb {
    fn insert_account(&mut self, address: Address, account: AccountInfo) {
        self.inner.insert_cache(address, account)
    }

    fn set_storage_at(&mut self, address: Address, slot: U256, val: U256) {
        self.inner.insert_cache_storage(address, slot, val)
    }

    fn dump_state(&self) -> SerializableState {
        SerializableState {
            accounts: self.inner.cache().clone().into_iter().map(|(k,v)| {
                (
                    k,
                    AccountRecord {
                        nonce: v.nonce,
                        balance: v.balance,
                        code: self.inner.code_by_hash(v.code_hash).into(),
                        storage: self.inner.storage().get(&k).unwrap_or(&Map::new()).clone()
                    }
                )
            }).collect()
        }
    }

    fn load_state(&mut self, state: SerializableState) -> bool {
        for (addr, account) in state.accounts.into_iter() {
            self.insert_account(addr.clone(), account.clone().into());

            for (k,v) in account.storage.into_iter() {
                self.set_storage_at(addr, k, v);
            }
        }

        true
    }

    /// Creates a new snapshot
    fn snapshot(&mut self) -> U256 {
        let id = self.snapshots.insert(self.inner.clone());
        trace!(target: "backend::memdb", "Created new snapshot {}", id);
        id
    }

    fn revert(&mut self, id: U256) -> bool {
        if let Some(snapshot) = self.snapshots.remove(id) {
            self.inner = snapshot;
            trace!(target: "backend::memdb", "Reverted snapshot {}", id);
            true
        } else {
            warn!(target: "backend::memdb", "No snapshot to revert for {}", id);
            false
        }
    }

    fn maybe_state_root(&self) -> Option<H256> {
        Some(state_merkle_trie_root(self.inner.cache(), self.inner.storage()))
    }

    fn current_state(&self) -> StateDb {
        StateDb::new(self.inner.clone())
    }
}

impl From<AccountRecord> for AccountInfo {
    fn from(record: AccountRecord) -> Self {
        Self {
            balance: record.balance,
            code_hash: KECCAK_EMPTY, // will be set automatically
            code: if record.code.0.is_empty() { None } else { Some(record.code.0) },
            nonce: record.nonce,
        }
    }
}<|MERGE_RESOLUTION|>--- conflicted
+++ resolved
@@ -1,82 +1,18 @@
 //! The in memory DB
 
 use crate::{
-<<<<<<< HEAD
     eth::backend::db::{Db, StateDb, AccountRecord, SerializableState},
-    mem::{snapshot::Snapshots, state::state_merkle_trie_root},
-    revm::{db::DatabaseRef, Account, AccountInfo, Database, DatabaseCommit},
-=======
-    eth::backend::db::{Db, StateDb},
     mem::state::state_merkle_trie_root,
     revm::AccountInfo,
->>>>>>> 8d599c6c
     Address, U256,
 };
+use foundry_evm::HashMap as Map;
 use ethers::prelude::H256;
 use tracing::{trace, warn};
-<<<<<<< HEAD
+// reexport for convenience
+pub use foundry_evm::executor::{DatabaseRef, backend::MemDb};
+
 use forge::revm::KECCAK_EMPTY;
-
-/// In memory ` for anvil
-///
-/// This acts like a wrapper type for [InMemoryDB] but is capable of applying snapshots
-#[derive(Debug)]
-pub struct MemDb {
-    inner: InMemoryDB,
-    snapshots: Snapshots<InMemoryDB>,
-}
-
-impl Default for MemDb {
-    fn default() -> Self {
-        Self { inner: InMemoryDB::default(), snapshots: Default::default() }
-    }
-}
-
-impl DatabaseRef for MemDb {
-    fn basic(&self, address: H160) -> AccountInfo {
-        DatabaseRef::basic(&self.inner, address)
-    }
-
-    fn code_by_hash(&self, code_hash: H256) -> Bytes {
-        DatabaseRef::code_by_hash(&self.inner, code_hash)
-    }
-
-    fn storage(&self, address: H160, index: U256) -> U256 {
-        DatabaseRef::storage(&self.inner, address, index)
-    }
-
-    fn block_hash(&self, number: U256) -> H256 {
-        DatabaseRef::block_hash(&self.inner, number)
-    }
-}
-
-impl Database for MemDb {
-    fn basic(&mut self, address: H160) -> AccountInfo {
-        Database::basic(&mut self.inner, address)
-    }
-
-    fn code_by_hash(&mut self, code_hash: H256) -> Bytes {
-        Database::code_by_hash(&mut self.inner, code_hash)
-    }
-
-    fn storage(&mut self, address: H160, index: U256) -> U256 {
-        Database::storage(&mut self.inner, address, index)
-    }
-
-    fn block_hash(&mut self, number: U256) -> H256 {
-        Database::block_hash(&mut self.inner, number)
-    }
-}
-
-impl DatabaseCommit for MemDb {
-    fn commit(&mut self, changes: Map<H160, Account>) {
-        DatabaseCommit::commit(&mut self.inner, changes)
-    }
-}
-=======
-// reexport for convenience
-pub use foundry_evm::executor::backend::MemDb;
->>>>>>> 8d599c6c
 
 impl Db for MemDb {
     fn insert_account(&mut self, address: Address, account: AccountInfo) {
@@ -96,6 +32,7 @@
                         nonce: v.nonce,
                         balance: v.balance,
                         code: self.inner.code_by_hash(v.code_hash).into(),
+                        //code: v.code.unwrap_or_default().into(),
                         storage: self.inner.storage().get(&k).unwrap_or(&Map::new()).clone()
                     }
                 )
